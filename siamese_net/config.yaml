--- conflicted
+++ resolved
@@ -29,14 +29,9 @@
   rescale_pos: True
 training:
   sub_model: 'resnet18' # 'resnet18' 'efficientnet-b0'
-<<<<<<< HEAD
   weights_file_addon: "grayscale_train_occ"  # Weights saved in f"{subnet_name}_{cam_str}cams_{nb_hidden}_{weights_file_addon}"
-  use_pretrained: False
-=======
-  weights_file_addon: "grayscale_occ"  # Weights saved in f"{subnet_name}_{cam_str}cams_{nb_hidden}_{weights_file_addon}"
   use_pretrained: True
   pre_trained_weights: "resnet18_lrscams_256_grayscale_no_oof"
->>>>>>> 5feee628
   cam_inputs:
     - Left
     - Right
